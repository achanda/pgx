package stdlib_test

import (
	"bytes"
	"context"
	"database/sql"
	"fmt"
	"testing"
	"time"

	"github.com/jackc/pgx"
	"github.com/jackc/pgx/pgmock"
	"github.com/jackc/pgx/pgproto3"
	"github.com/jackc/pgx/stdlib"
<<<<<<< HEAD
	"sync"
	"testing"
=======
>>>>>>> 534ea4a9
)

func openDB(t *testing.T) *sql.DB {
	db, err := sql.Open("pgx", "postgres://pgx_md5:secret@127.0.0.1:5432/pgx_test")
	if err != nil {
		t.Fatalf("sql.Open failed: %v", err)
	}

	return db
}

func closeDB(t *testing.T, db *sql.DB) {
	err := db.Close()
	if err != nil {
		t.Fatalf("db.Close unexpectedly failed: %v", err)
	}
}

// Do a simple query to ensure the connection is still usable
func ensureConnValid(t *testing.T, db *sql.DB) {
	var sum, rowCount int32

	rows, err := db.Query("select generate_series(1,$1)", 10)
	if err != nil {
		t.Fatalf("db.Query failed: %v", err)
	}
	defer rows.Close()

	for rows.Next() {
		var n int32
		rows.Scan(&n)
		sum += n
		rowCount++
	}

	if rows.Err() != nil {
		t.Fatalf("db.Query failed: %v", err)
	}

	if rowCount != 10 {
		t.Error("Select called onDataRow wrong number of times")
	}
	if sum != 55 {
		t.Error("Wrong values returned")
	}
}

type preparer interface {
	Prepare(query string) (*sql.Stmt, error)
}

func prepareStmt(t *testing.T, p preparer, sql string) *sql.Stmt {
	stmt, err := p.Prepare(sql)
	if err != nil {
		t.Fatalf("%v Prepare unexpectedly failed: %v", p, err)
	}

	return stmt
}

func closeStmt(t *testing.T, stmt *sql.Stmt) {
	err := stmt.Close()
	if err != nil {
		t.Fatalf("stmt.Close unexpectedly failed: %v", err)
	}
}

func TestNormalLifeCycle(t *testing.T) {
	db := openDB(t)
	defer closeDB(t, db)

	stmt := prepareStmt(t, db, "select 'foo', n from generate_series($1::int, $2::int) n")
	defer closeStmt(t, stmt)

	rows, err := stmt.Query(int32(1), int32(10))
	if err != nil {
		t.Fatalf("stmt.Query unexpectedly failed: %v", err)
	}

	rowCount := int64(0)

	for rows.Next() {
		rowCount++

		var s string
		var n int64
		if err := rows.Scan(&s, &n); err != nil {
			t.Fatalf("rows.Scan unexpectedly failed: %v", err)
		}
		if s != "foo" {
			t.Errorf(`Expected "foo", received "%v"`, s)
		}
		if n != rowCount {
			t.Errorf("Expected %d, received %d", rowCount, n)
		}
	}
	err = rows.Err()
	if err != nil {
		t.Fatalf("rows.Err unexpectedly is: %v", err)
	}
	if rowCount != 10 {
		t.Fatalf("Expected to receive 10 rows, instead received %d", rowCount)
	}

	err = rows.Close()
	if err != nil {
		t.Fatalf("rows.Close unexpectedly failed: %v", err)
	}

	ensureConnValid(t, db)
}

func TestOpenWithDriverConfigAfterConnect(t *testing.T) {
	driverConfig := stdlib.DriverConfig{
		AfterConnect: func(c *pgx.Conn) error {
			_, err := c.Exec("create temporary sequence pgx")
			return err
		},
	}

	stdlib.RegisterDriverConfig(&driverConfig)
	defer stdlib.UnregisterDriverConfig(&driverConfig)

	db, err := sql.Open("pgx", driverConfig.ConnectionString("postgres://pgx_md5:secret@127.0.0.1:5432/pgx_test"))
	if err != nil {
		t.Fatalf("sql.Open failed: %v", err)
	}
	defer closeDB(t, db)

	var n int64
	err = db.QueryRow("select nextval('pgx')").Scan(&n)
	if err != nil {
		t.Fatalf("db.QueryRow unexpectedly failed: %v", err)
	}
	if n != 1 {
		t.Fatalf("n => %d, want %d", n, 1)
	}
}

func TestOpenFromConnPoolRace(t *testing.T) {
	wg := &sync.WaitGroup{}
	connConfig := pgx.ConnConfig{
		Host:     "127.0.0.1",
		User:     "pgx_md5",
		Password: "secret",
		Database: "pgx_test",
	}

	config := pgx.ConnPoolConfig{ConnConfig: connConfig}
	pool, err := pgx.NewConnPool(config)
	if err != nil {
		t.Fatalf("Unable to create connection pool: %v", err)
	}
	defer pool.Close()

	wg.Add(10)
	for i := 0; i < 10; i++ {
		go func() {
			defer wg.Done()
			db, err := stdlib.OpenFromConnPool(pool)
			if err != nil {
				t.Fatalf("Unable to create connection pool: %v", err)
			}
			defer closeDB(t, db)

			// Can get pgx.ConnPool from driver
			driver := db.Driver().(*stdlib.Driver)
			if driver.Pool == nil {
				t.Fatal("Expected driver opened through OpenFromConnPool to have Pool, but it did not")
			}
		}()
	}

	wg.Wait()
}

func TestStmtExec(t *testing.T) {
	db := openDB(t)
	defer closeDB(t, db)

	tx, err := db.Begin()
	if err != nil {
		t.Fatalf("db.Begin unexpectedly failed: %v", err)
	}

	createStmt := prepareStmt(t, tx, "create temporary table t(a varchar not null)")
	_, err = createStmt.Exec()
	if err != nil {
		t.Fatalf("stmt.Exec unexpectedly failed: %v", err)
	}
	closeStmt(t, createStmt)

	insertStmt := prepareStmt(t, tx, "insert into t values($1::text)")
	result, err := insertStmt.Exec("foo")
	if err != nil {
		t.Fatalf("stmt.Exec unexpectedly failed: %v", err)
	}

	n, err := result.RowsAffected()
	if err != nil {
		t.Fatalf("result.RowsAffected unexpectedly failed: %v", err)
	}
	if n != 1 {
		t.Fatalf("Expected 1, received %d", n)
	}
	closeStmt(t, insertStmt)

	if err != nil {
		t.Fatalf("tx.Commit unexpectedly failed: %v", err)
	}

	ensureConnValid(t, db)
}

func TestQueryCloseRowsEarly(t *testing.T) {
	db := openDB(t)
	defer closeDB(t, db)

	stmt := prepareStmt(t, db, "select 'foo', n from generate_series($1::int, $2::int) n")
	defer closeStmt(t, stmt)

	rows, err := stmt.Query(int32(1), int32(10))
	if err != nil {
		t.Fatalf("stmt.Query unexpectedly failed: %v", err)
	}

	// Close rows immediately without having read them
	err = rows.Close()
	if err != nil {
		t.Fatalf("rows.Close unexpectedly failed: %v", err)
	}

	// Run the query again to ensure the connection and statement are still ok
	rows, err = stmt.Query(int32(1), int32(10))
	if err != nil {
		t.Fatalf("stmt.Query unexpectedly failed: %v", err)
	}

	rowCount := int64(0)

	for rows.Next() {
		rowCount++

		var s string
		var n int64
		if err := rows.Scan(&s, &n); err != nil {
			t.Fatalf("rows.Scan unexpectedly failed: %v", err)
		}
		if s != "foo" {
			t.Errorf(`Expected "foo", received "%v"`, s)
		}
		if n != rowCount {
			t.Errorf("Expected %d, received %d", rowCount, n)
		}
	}
	err = rows.Err()
	if err != nil {
		t.Fatalf("rows.Err unexpectedly is: %v", err)
	}
	if rowCount != 10 {
		t.Fatalf("Expected to receive 10 rows, instead received %d", rowCount)
	}

	err = rows.Close()
	if err != nil {
		t.Fatalf("rows.Close unexpectedly failed: %v", err)
	}

	ensureConnValid(t, db)
}

func TestConnExec(t *testing.T) {
	db := openDB(t)
	defer closeDB(t, db)

	_, err := db.Exec("create temporary table t(a varchar not null)")
	if err != nil {
		t.Fatalf("db.Exec unexpectedly failed: %v", err)
	}

	result, err := db.Exec("insert into t values('hey')")
	if err != nil {
		t.Fatalf("db.Exec unexpectedly failed: %v", err)
	}

	n, err := result.RowsAffected()
	if err != nil {
		t.Fatalf("result.RowsAffected unexpectedly failed: %v", err)
	}
	if n != 1 {
		t.Fatalf("Expected 1, received %d", n)
	}

	ensureConnValid(t, db)
}

func TestConnQuery(t *testing.T) {
	db := openDB(t)
	defer closeDB(t, db)

	rows, err := db.Query("select 'foo', n from generate_series($1::int, $2::int) n", int32(1), int32(10))
	if err != nil {
		t.Fatalf("db.Query unexpectedly failed: %v", err)
	}

	rowCount := int64(0)

	for rows.Next() {
		rowCount++

		var s string
		var n int64
		if err := rows.Scan(&s, &n); err != nil {
			t.Fatalf("rows.Scan unexpectedly failed: %v", err)
		}
		if s != "foo" {
			t.Errorf(`Expected "foo", received "%v"`, s)
		}
		if n != rowCount {
			t.Errorf("Expected %d, received %d", rowCount, n)
		}
	}
	err = rows.Err()
	if err != nil {
		t.Fatalf("rows.Err unexpectedly is: %v", err)
	}
	if rowCount != 10 {
		t.Fatalf("Expected to receive 10 rows, instead received %d", rowCount)
	}

	err = rows.Close()
	if err != nil {
		t.Fatalf("rows.Close unexpectedly failed: %v", err)
	}

	ensureConnValid(t, db)
}

type testLog struct {
	lvl  pgx.LogLevel
	msg  string
	data map[string]interface{}
}

type testLogger struct {
	logs []testLog
}

func (l *testLogger) Log(lvl pgx.LogLevel, msg string, data map[string]interface{}) {
	l.logs = append(l.logs, testLog{lvl: lvl, msg: msg, data: data})
}

func TestConnQueryLog(t *testing.T) {
	logger := &testLogger{}

	driverConfig := stdlib.DriverConfig{
		ConnConfig: pgx.ConnConfig{
			Host:     "127.0.0.1",
			User:     "pgx_md5",
			Password: "secret",
			Database: "pgx_test",
			Logger:   logger,
		},
	}

	stdlib.RegisterDriverConfig(&driverConfig)
	defer stdlib.UnregisterDriverConfig(&driverConfig)

	db, err := sql.Open("pgx", driverConfig.ConnectionString(""))
	if err != nil {
		t.Fatalf("sql.Open failed: %v", err)
	}
	defer closeDB(t, db)

	var n int64
	err = db.QueryRow("select 1").Scan(&n)
	if err != nil {
		t.Fatalf("db.QueryRow unexpectedly failed: %v", err)
	}

	l := logger.logs[len(logger.logs)-1]
	if l.msg != "Query" {
		t.Errorf("Expected to log Query, but got %v", l)
	}

	if l.data["sql"] != "select 1" {
		t.Errorf("Expected to log Query with sql 'select 1', but got %v", l)
	}
}

func TestConnQueryNull(t *testing.T) {
	db := openDB(t)
	defer closeDB(t, db)

	rows, err := db.Query("select $1::int", nil)
	if err != nil {
		t.Fatalf("db.Query unexpectedly failed: %v", err)
	}

	rowCount := int64(0)

	for rows.Next() {
		rowCount++

		var n sql.NullInt64
		if err := rows.Scan(&n); err != nil {
			t.Fatalf("rows.Scan unexpectedly failed: %v", err)
		}
		if n.Valid != false {
			t.Errorf("Expected n to be null, but it was %v", n)
		}
	}
	err = rows.Err()
	if err != nil {
		t.Fatalf("rows.Err unexpectedly is: %v", err)
	}
	if rowCount != 1 {
		t.Fatalf("Expected to receive 11 rows, instead received %d", rowCount)
	}

	err = rows.Close()
	if err != nil {
		t.Fatalf("rows.Close unexpectedly failed: %v", err)
	}

	ensureConnValid(t, db)
}

func TestConnQueryRowByteSlice(t *testing.T) {
	db := openDB(t)
	defer closeDB(t, db)

	expected := []byte{222, 173, 190, 239}
	var actual []byte

	err := db.QueryRow(`select E'\\xdeadbeef'::bytea`).Scan(&actual)
	if err != nil {
		t.Fatalf("db.QueryRow unexpectedly failed: %v", err)
	}

	if bytes.Compare(actual, expected) != 0 {
		t.Fatalf("Expected %v, but got %v", expected, actual)
	}

	ensureConnValid(t, db)
}

func TestConnQueryFailure(t *testing.T) {
	db := openDB(t)
	defer closeDB(t, db)

	_, err := db.Query("select 'foo")
	if _, ok := err.(pgx.PgError); !ok {
		t.Fatalf("Expected db.Query to return pgx.PgError, but instead received: %v", err)
	}

	ensureConnValid(t, db)
}

// Test type that pgx would handle natively in binary, but since it is not a
// database/sql native type should be passed through as a string
func TestConnQueryRowPgxBinary(t *testing.T) {
	db := openDB(t)
	defer closeDB(t, db)

	sql := "select $1::int4[]"
	expected := "{1,2,3}"
	var actual string

	err := db.QueryRow(sql, expected).Scan(&actual)
	if err != nil {
		t.Errorf("Unexpected failure: %v (sql -> %v)", err, sql)
	}

	if actual != expected {
		t.Errorf(`Expected "%v", got "%v" (sql -> %v)`, expected, actual, sql)
	}

	ensureConnValid(t, db)
}

func TestConnQueryRowUnknownType(t *testing.T) {
	db := openDB(t)
	defer closeDB(t, db)

	sql := "select $1::point"
	expected := "(1,2)"
	var actual string

	err := db.QueryRow(sql, expected).Scan(&actual)
	if err != nil {
		t.Errorf("Unexpected failure: %v (sql -> %v)", err, sql)
	}

	if actual != expected {
		t.Errorf(`Expected "%v", got "%v" (sql -> %v)`, expected, actual, sql)
	}

	ensureConnValid(t, db)
}

func TestConnQueryJSONIntoByteSlice(t *testing.T) {
	db := openDB(t)
	defer closeDB(t, db)

	_, err := db.Exec(`
		create temporary table docs(
			body json not null
		);

		insert into docs(body) values('{"foo":"bar"}');
`)
	if err != nil {
		t.Fatalf("db.Exec unexpectedly failed: %v", err)
	}

	sql := `select * from docs`
	expected := []byte(`{"foo":"bar"}`)
	var actual []byte

	err = db.QueryRow(sql).Scan(&actual)
	if err != nil {
		t.Errorf("Unexpected failure: %v (sql -> %v)", err, sql)
	}

	if bytes.Compare(actual, expected) != 0 {
		t.Errorf(`Expected "%v", got "%v" (sql -> %v)`, string(expected), string(actual), sql)
	}

	_, err = db.Exec(`drop table docs`)
	if err != nil {
		t.Fatalf("db.Exec unexpectedly failed: %v", err)
	}

	ensureConnValid(t, db)
}

func TestConnExecInsertByteSliceIntoJSON(t *testing.T) {
	db := openDB(t)
	defer closeDB(t, db)

	_, err := db.Exec(`
		create temporary table docs(
			body json not null
		);
`)
	if err != nil {
		t.Fatalf("db.Exec unexpectedly failed: %v", err)
	}

	expected := []byte(`{"foo":"bar"}`)

	_, err = db.Exec(`insert into docs(body) values($1)`, expected)
	if err != nil {
		t.Fatalf("db.Exec unexpectedly failed: %v", err)
	}

	var actual []byte
	err = db.QueryRow(`select body from docs`).Scan(&actual)
	if err != nil {
		t.Fatalf("db.QueryRow unexpectedly failed: %v", err)
	}

	if bytes.Compare(actual, expected) != 0 {
		t.Errorf(`Expected "%v", got "%v"`, string(expected), string(actual))
	}

	_, err = db.Exec(`drop table docs`)
	if err != nil {
		t.Fatalf("db.Exec unexpectedly failed: %v", err)
	}

	ensureConnValid(t, db)
}

func TestTransactionLifeCycle(t *testing.T) {
	db := openDB(t)
	defer closeDB(t, db)

	_, err := db.Exec("create temporary table t(a varchar not null)")
	if err != nil {
		t.Fatalf("db.Exec unexpectedly failed: %v", err)
	}

	tx, err := db.Begin()
	if err != nil {
		t.Fatalf("db.Begin unexpectedly failed: %v", err)
	}

	_, err = tx.Exec("insert into t values('hi')")
	if err != nil {
		t.Fatalf("tx.Exec unexpectedly failed: %v", err)
	}

	err = tx.Rollback()
	if err != nil {
		t.Fatalf("tx.Rollback unexpectedly failed: %v", err)
	}

	var n int64
	err = db.QueryRow("select count(*) from t").Scan(&n)
	if err != nil {
		t.Fatalf("db.QueryRow.Scan unexpectedly failed: %v", err)
	}
	if n != 0 {
		t.Fatalf("Expected 0 rows due to rollback, instead found %d", n)
	}

	tx, err = db.Begin()
	if err != nil {
		t.Fatalf("db.Begin unexpectedly failed: %v", err)
	}

	_, err = tx.Exec("insert into t values('hi')")
	if err != nil {
		t.Fatalf("tx.Exec unexpectedly failed: %v", err)
	}

	err = tx.Commit()
	if err != nil {
		t.Fatalf("tx.Commit unexpectedly failed: %v", err)
	}

	err = db.QueryRow("select count(*) from t").Scan(&n)
	if err != nil {
		t.Fatalf("db.QueryRow.Scan unexpectedly failed: %v", err)
	}
	if n != 1 {
		t.Fatalf("Expected 1 rows due to rollback, instead found %d", n)
	}

	ensureConnValid(t, db)
}

func TestConnBeginTxIsolation(t *testing.T) {
	db := openDB(t)
	defer closeDB(t, db)

	var defaultIsoLevel string
	err := db.QueryRow("show transaction_isolation").Scan(&defaultIsoLevel)
	if err != nil {
		t.Fatalf("QueryRow failed: %v", err)
	}

	supportedTests := []struct {
		sqlIso sql.IsolationLevel
		pgIso  string
	}{
		{sqlIso: sql.LevelDefault, pgIso: defaultIsoLevel},
		{sqlIso: sql.LevelReadUncommitted, pgIso: "read uncommitted"},
		{sqlIso: sql.LevelReadCommitted, pgIso: "read committed"},
		{sqlIso: sql.LevelSnapshot, pgIso: "repeatable read"},
		{sqlIso: sql.LevelSerializable, pgIso: "serializable"},
	}
	for i, tt := range supportedTests {
		func() {
			tx, err := db.BeginTx(context.Background(), &sql.TxOptions{Isolation: tt.sqlIso})
			if err != nil {
				t.Errorf("%d. BeginTx failed: %v", i, err)
				return
			}
			defer tx.Rollback()

			var pgIso string
			err = tx.QueryRow("show transaction_isolation").Scan(&pgIso)
			if err != nil {
				t.Errorf("%d. QueryRow failed: %v", i, err)
			}

			if pgIso != tt.pgIso {
				t.Errorf("%d. pgIso => %s, want %s", i, pgIso, tt.pgIso)
			}
		}()
	}

	unsupportedTests := []struct {
		sqlIso sql.IsolationLevel
	}{
		{sqlIso: sql.LevelWriteCommitted},
		{sqlIso: sql.LevelLinearizable},
	}
	for i, tt := range unsupportedTests {
		tx, err := db.BeginTx(context.Background(), &sql.TxOptions{Isolation: tt.sqlIso})
		if err == nil {
			t.Errorf("%d. BeginTx should have failed", i)
			tx.Rollback()
		}
	}

	ensureConnValid(t, db)
}

func TestConnBeginTxReadOnly(t *testing.T) {
	db := openDB(t)
	defer closeDB(t, db)

	tx, err := db.BeginTx(context.Background(), &sql.TxOptions{ReadOnly: true})
	if err != nil {
		t.Fatalf("BeginTx failed: %v", err)
	}
	defer tx.Rollback()

	var pgReadOnly string
	err = tx.QueryRow("show transaction_read_only").Scan(&pgReadOnly)
	if err != nil {
		t.Errorf("QueryRow failed: %v", err)
	}

	if pgReadOnly != "on" {
		t.Errorf("pgReadOnly => %s, want %s", pgReadOnly, "on")
	}

	ensureConnValid(t, db)
}

func TestBeginTxContextCancel(t *testing.T) {
	db := openDB(t)
	defer closeDB(t, db)

	_, err := db.Exec("drop table if exists t")
	if err != nil {
		t.Fatalf("db.Exec failed: %v", err)
	}

	ctx, cancelFn := context.WithCancel(context.Background())

	tx, err := db.BeginTx(ctx, nil)
	if err != nil {
		t.Fatalf("BeginTx failed: %v", err)
	}

	_, err = tx.Exec("create table t(id serial)")
	if err != nil {
		t.Fatalf("tx.Exec failed: %v", err)
	}

	cancelFn()

	err = tx.Commit()
	if err != context.Canceled && err != sql.ErrTxDone {
		t.Fatalf("err => %v, want %v or %v", err, context.Canceled, sql.ErrTxDone)
	}

	var n int
	err = db.QueryRow("select count(*) from t").Scan(&n)
	if pgErr, ok := err.(pgx.PgError); !ok || pgErr.Code != "42P01" {
		t.Fatalf(`err => %v, want PgError{Code: "42P01"}`, err)
	}

	ensureConnValid(t, db)
}

func acceptStandardPgxConn(backend *pgproto3.Backend) error {
	script := pgmock.Script{
		Steps: pgmock.AcceptUnauthenticatedConnRequestSteps(),
	}

	err := script.Run(backend)
	if err != nil {
		return err
	}

	typeScript := pgmock.Script{
		Steps: pgmock.PgxInitSteps(),
	}

	return typeScript.Run(backend)
}

func TestBeginTxContextCancelWithDeadConn(t *testing.T) {
	script := &pgmock.Script{
		Steps: pgmock.AcceptUnauthenticatedConnRequestSteps(),
	}
	script.Steps = append(script.Steps, pgmock.PgxInitSteps()...)
	script.Steps = append(script.Steps,
		pgmock.ExpectMessage(&pgproto3.Query{String: "begin"}),
		pgmock.SendMessage(&pgproto3.CommandComplete{CommandTag: "BEGIN"}),
		pgmock.SendMessage(&pgproto3.ReadyForQuery{TxStatus: 'T'}),
	)

	server, err := pgmock.NewServer(script)
	if err != nil {
		t.Fatal(err)
	}

	errChan := make(chan error)
	go func() {
		errChan <- server.ServeOne()
	}()

	db, err := sql.Open("pgx", fmt.Sprintf("postgres://pgx_md5:secret@%s/pgx_test?sslmode=disable", server.Addr()))
	if err != nil {
		t.Fatalf("sql.Open failed: %v", err)
	}
	defer closeDB(t, db)

	ctx, cancelFn := context.WithCancel(context.Background())

	tx, err := db.BeginTx(ctx, nil)
	if err != nil {
		t.Fatalf("BeginTx failed: %v", err)
	}

	cancelFn()

	err = tx.Commit()
	if err != context.Canceled && err != sql.ErrTxDone {
		t.Fatalf("err => %v, want %v or %v", err, context.Canceled, sql.ErrTxDone)
	}

	if err := <-errChan; err != nil {
		t.Fatalf("mock server err: %v", err)
	}
}

func TestAcquireConn(t *testing.T) {
	db := openDB(t)
	defer closeDB(t, db)

	var conns []*pgx.Conn

	for i := 1; i < 6; i++ {
		conn, err := stdlib.AcquireConn(db)
		if err != nil {
			t.Errorf("%d. AcquireConn failed: %v", i, err)
			continue
		}

		var n int32
		err = conn.QueryRow("select 1").Scan(&n)
		if err != nil {
			t.Errorf("%d. QueryRow failed: %v", i, err)
		}
		if n != 1 {
			t.Errorf("%d. n => %d, want %d", i, n, 1)
		}

		stats := db.Stats()
		if stats.OpenConnections != i {
			t.Errorf("%d. stats.OpenConnections => %d, want %d", i, stats.OpenConnections, i)
		}

		conns = append(conns, conn)
	}

	for i, conn := range conns {
		if err := stdlib.ReleaseConn(db, conn); err != nil {
			t.Errorf("%d. stdlib.ReleaseConn failed: %v", i, err)
		}
	}

	ensureConnValid(t, db)
}

func TestConnPingContextSuccess(t *testing.T) {
	db := openDB(t)
	defer closeDB(t, db)

	if err := db.PingContext(context.Background()); err != nil {
		t.Fatalf("db.PingContext failed: %v", err)
	}

	ensureConnValid(t, db)
}

func TestConnPingContextCancel(t *testing.T) {
	script := &pgmock.Script{
		Steps: pgmock.AcceptUnauthenticatedConnRequestSteps(),
	}
	script.Steps = append(script.Steps, pgmock.PgxInitSteps()...)
	script.Steps = append(script.Steps,
		pgmock.ExpectMessage(&pgproto3.Query{String: ";"}),
		pgmock.WaitForClose(),
	)

	server, err := pgmock.NewServer(script)
	if err != nil {
		t.Fatal(err)
	}
	defer server.Close()

	errChan := make(chan error, 1)
	go func() {
		errChan <- server.ServeOne()
	}()

	db, err := sql.Open("pgx", fmt.Sprintf("postgres://pgx_md5:secret@%s/pgx_test?sslmode=disable", server.Addr()))
	if err != nil {
		t.Fatalf("sql.Open failed: %v", err)
	}
	defer closeDB(t, db)

	ctx, _ := context.WithTimeout(context.Background(), 100*time.Millisecond)

	err = db.PingContext(ctx)
	if err != context.DeadlineExceeded {
		t.Errorf("err => %v, want %v", err, context.DeadlineExceeded)
	}

	if err := <-errChan; err != nil {
		t.Errorf("mock server err: %v", err)
	}
}

func TestConnPrepareContextSuccess(t *testing.T) {
	db := openDB(t)
	defer closeDB(t, db)

	stmt, err := db.PrepareContext(context.Background(), "select now()")
	if err != nil {
		t.Fatalf("db.PrepareContext failed: %v", err)
	}
	stmt.Close()

	ensureConnValid(t, db)
}

func TestConnPrepareContextCancel(t *testing.T) {
	script := &pgmock.Script{
		Steps: pgmock.AcceptUnauthenticatedConnRequestSteps(),
	}
	script.Steps = append(script.Steps, pgmock.PgxInitSteps()...)
	script.Steps = append(script.Steps,
		pgmock.ExpectMessage(&pgproto3.Parse{Name: "pgx_0", Query: "select now()"}),
		pgmock.ExpectMessage(&pgproto3.Describe{ObjectType: 'S', Name: "pgx_0"}),
		pgmock.ExpectMessage(&pgproto3.Sync{}),
		pgmock.WaitForClose(),
	)

	server, err := pgmock.NewServer(script)
	if err != nil {
		t.Fatal(err)
	}
	defer server.Close()

	errChan := make(chan error)
	go func() {
		errChan <- server.ServeOne()
	}()

	db, err := sql.Open("pgx", fmt.Sprintf("postgres://pgx_md5:secret@%s/pgx_test?sslmode=disable", server.Addr()))
	if err != nil {
		t.Fatalf("sql.Open failed: %v", err)
	}
	defer closeDB(t, db)

	ctx, _ := context.WithTimeout(context.Background(), 100*time.Millisecond)

	_, err = db.PrepareContext(ctx, "select now()")
	if err != context.DeadlineExceeded {
		t.Errorf("err => %v, want %v", err, context.DeadlineExceeded)
	}

	if err := <-errChan; err != nil {
		t.Errorf("mock server err: %v", err)
	}
}

func TestConnExecContextSuccess(t *testing.T) {
	db := openDB(t)
	defer closeDB(t, db)

	_, err := db.ExecContext(context.Background(), "create temporary table exec_context_test(id serial primary key)")
	if err != nil {
		t.Fatalf("db.ExecContext failed: %v", err)
	}

	ensureConnValid(t, db)
}

func TestConnExecContextCancel(t *testing.T) {
	script := &pgmock.Script{
		Steps: pgmock.AcceptUnauthenticatedConnRequestSteps(),
	}
	script.Steps = append(script.Steps, pgmock.PgxInitSteps()...)
	script.Steps = append(script.Steps,
		pgmock.ExpectMessage(&pgproto3.Query{String: "create temporary table exec_context_test(id serial primary key)"}),
		pgmock.WaitForClose(),
	)

	server, err := pgmock.NewServer(script)
	if err != nil {
		t.Fatal(err)
	}
	defer server.Close()

	errChan := make(chan error)
	go func() {
		errChan <- server.ServeOne()
	}()

	db, err := sql.Open("pgx", fmt.Sprintf("postgres://pgx_md5:secret@%s/pgx_test?sslmode=disable", server.Addr()))
	if err != nil {
		t.Fatalf("sql.Open failed: %v", err)
	}
	defer closeDB(t, db)

	ctx, _ := context.WithTimeout(context.Background(), 100*time.Millisecond)

	_, err = db.ExecContext(ctx, "create temporary table exec_context_test(id serial primary key)")
	if err != context.DeadlineExceeded {
		t.Errorf("err => %v, want %v", err, context.DeadlineExceeded)
	}

	if err := <-errChan; err != nil {
		t.Errorf("mock server err: %v", err)
	}
}

func TestConnQueryContextSuccess(t *testing.T) {
	db := openDB(t)
	defer closeDB(t, db)

	rows, err := db.QueryContext(context.Background(), "select * from generate_series(1,10) n")
	if err != nil {
		t.Fatalf("db.QueryContext failed: %v", err)
	}

	for rows.Next() {
		var n int64
		if err := rows.Scan(&n); err != nil {
			t.Error(err)
		}
	}

	if rows.Err() != nil {
		t.Error(rows.Err())
	}

	ensureConnValid(t, db)
}

func TestConnQueryContextCancel(t *testing.T) {
	script := &pgmock.Script{
		Steps: pgmock.AcceptUnauthenticatedConnRequestSteps(),
	}
	script.Steps = append(script.Steps, pgmock.PgxInitSteps()...)
	script.Steps = append(script.Steps,
		pgmock.ExpectMessage(&pgproto3.Parse{Query: "select * from generate_series(1,10) n"}),
		pgmock.ExpectMessage(&pgproto3.Describe{ObjectType: 'S'}),
		pgmock.ExpectMessage(&pgproto3.Sync{}),

		pgmock.SendMessage(&pgproto3.ParseComplete{}),
		pgmock.SendMessage(&pgproto3.ParameterDescription{}),
		pgmock.SendMessage(&pgproto3.RowDescription{
			Fields: []pgproto3.FieldDescription{
				{
					Name:         "n",
					DataTypeOID:  23,
					DataTypeSize: 4,
					TypeModifier: 4294967295,
				},
			},
		}),
		pgmock.SendMessage(&pgproto3.ReadyForQuery{TxStatus: 'I'}),

		pgmock.ExpectMessage(&pgproto3.Bind{ResultFormatCodes: []int16{1}}),
		pgmock.ExpectMessage(&pgproto3.Execute{}),
		pgmock.ExpectMessage(&pgproto3.Sync{}),

		pgmock.SendMessage(&pgproto3.BindComplete{}),
		pgmock.WaitForClose(),
	)

	server, err := pgmock.NewServer(script)
	if err != nil {
		t.Fatal(err)
	}
	defer server.Close()

	errChan := make(chan error)
	go func() {
		errChan <- server.ServeOne()
	}()

	db, err := sql.Open("pgx", fmt.Sprintf("postgres://pgx_md5:secret@%s/pgx_test?sslmode=disable", server.Addr()))
	if err != nil {
		t.Fatalf("sql.Open failed: %v", err)
	}
	defer db.Close()

	ctx, cancelFn := context.WithCancel(context.Background())

	rows, err := db.QueryContext(ctx, "select * from generate_series(1,10) n")
	if err != nil {
		t.Fatalf("db.QueryContext failed: %v", err)
	}

	cancelFn()

	for rows.Next() {
		t.Fatalf("no rows should ever be received")
	}

	if rows.Err() != context.Canceled {
		t.Errorf("rows.Err() => %v, want %v", rows.Err(), context.Canceled)
	}

	if err := <-errChan; err != nil {
		t.Errorf("mock server err: %v", err)
	}
}

func TestRowsColumnTypeDatabaseTypeName(t *testing.T) {
	db := openDB(t)
	defer closeDB(t, db)

	rows, err := db.Query("select * from generate_series(1,10) n")
	if err != nil {
		t.Fatalf("db.Query failed: %v", err)
	}

	columnTypes, err := rows.ColumnTypes()
	if err != nil {
		t.Fatalf("rows.ColumnTypes failed: %v", err)
	}

	if len(columnTypes) != 1 {
		t.Fatalf("len(columnTypes) => %v, want %v", len(columnTypes), 1)
	}

	if columnTypes[0].DatabaseTypeName() != "INT4" {
		t.Errorf("columnTypes[0].DatabaseTypeName() => %v, want %v", columnTypes[0].DatabaseTypeName(), "INT4")
	}

	rows.Close()

	ensureConnValid(t, db)
}

func TestStmtExecContextSuccess(t *testing.T) {
	db := openDB(t)
	defer closeDB(t, db)

	_, err := db.Exec("create temporary table t(id int primary key)")
	if err != nil {
		t.Fatalf("db.Exec failed: %v", err)
	}

	stmt, err := db.Prepare("insert into t(id) values ($1::int4)")
	if err != nil {
		t.Fatal(err)
	}
	defer stmt.Close()

	_, err = stmt.ExecContext(context.Background(), 42)
	if err != nil {
		t.Fatal(err)
	}

	ensureConnValid(t, db)
}

func TestStmtExecContextCancel(t *testing.T) {
	db := openDB(t)
	defer closeDB(t, db)

	_, err := db.Exec("create temporary table t(id int primary key)")
	if err != nil {
		t.Fatalf("db.Exec failed: %v", err)
	}

	stmt, err := db.Prepare("insert into t(id) select $1::int4 from pg_sleep(5)")
	if err != nil {
		t.Fatal(err)
	}
	defer stmt.Close()

	ctx, _ := context.WithTimeout(context.Background(), 100*time.Millisecond)

	_, err = stmt.ExecContext(ctx, 42)
	if err != context.DeadlineExceeded {
		t.Errorf("err => %v, want %v", err, context.DeadlineExceeded)
	}

	ensureConnValid(t, db)
}

func TestStmtQueryContextSuccess(t *testing.T) {
	db := openDB(t)
	defer closeDB(t, db)

	stmt, err := db.Prepare("select * from generate_series(1,$1::int4) n")
	if err != nil {
		t.Fatal(err)
	}
	defer stmt.Close()

	rows, err := stmt.QueryContext(context.Background(), 5)
	if err != nil {
		t.Fatalf("stmt.QueryContext failed: %v", err)
	}

	for rows.Next() {
		var n int64
		if err := rows.Scan(&n); err != nil {
			t.Error(err)
		}
	}

	if rows.Err() != nil {
		t.Error(rows.Err())
	}

	ensureConnValid(t, db)
}

func TestStmtQueryContextCancel(t *testing.T) {
	script := &pgmock.Script{
		Steps: pgmock.AcceptUnauthenticatedConnRequestSteps(),
	}
	script.Steps = append(script.Steps, pgmock.PgxInitSteps()...)
	script.Steps = append(script.Steps,
		pgmock.ExpectMessage(&pgproto3.Parse{Name: "pgx_0", Query: "select * from generate_series(1, $1::int4) n"}),
		pgmock.ExpectMessage(&pgproto3.Describe{ObjectType: 'S', Name: "pgx_0"}),
		pgmock.ExpectMessage(&pgproto3.Sync{}),

		pgmock.SendMessage(&pgproto3.ParseComplete{}),
		pgmock.SendMessage(&pgproto3.ParameterDescription{ParameterOIDs: []uint32{23}}),
		pgmock.SendMessage(&pgproto3.RowDescription{
			Fields: []pgproto3.FieldDescription{
				{
					Name:         "n",
					DataTypeOID:  23,
					DataTypeSize: 4,
					TypeModifier: 4294967295,
				},
			},
		}),
		pgmock.SendMessage(&pgproto3.ReadyForQuery{TxStatus: 'I'}),

		pgmock.ExpectMessage(&pgproto3.Bind{PreparedStatement: "pgx_0", ParameterFormatCodes: []int16{1}, Parameters: [][]uint8{[]uint8{0x0, 0x0, 0x0, 0x2a}}, ResultFormatCodes: []int16{1}}),
		pgmock.ExpectMessage(&pgproto3.Execute{}),
		pgmock.ExpectMessage(&pgproto3.Sync{}),

		pgmock.SendMessage(&pgproto3.BindComplete{}),
		pgmock.WaitForClose(),
	)

	server, err := pgmock.NewServer(script)
	if err != nil {
		t.Fatal(err)
	}
	defer server.Close()

	errChan := make(chan error)
	go func() {
		errChan <- server.ServeOne()
	}()

	db, err := sql.Open("pgx", fmt.Sprintf("postgres://pgx_md5:secret@%s/pgx_test?sslmode=disable", server.Addr()))
	if err != nil {
		t.Fatalf("sql.Open failed: %v", err)
	}
	// defer closeDB(t, db) // mock DB doesn't close correctly yet

	stmt, err := db.Prepare("select * from generate_series(1, $1::int4) n")
	if err != nil {
		t.Fatal(err)
	}
	// defer stmt.Close()

	ctx, cancelFn := context.WithCancel(context.Background())

	rows, err := stmt.QueryContext(ctx, 42)
	if err != nil {
		t.Fatalf("stmt.QueryContext failed: %v", err)
	}

	cancelFn()

	for rows.Next() {
		t.Fatalf("no rows should ever be received")
	}

	if rows.Err() != context.Canceled {
		t.Errorf("rows.Err() => %v, want %v", rows.Err(), context.Canceled)
	}

	if err := <-errChan; err != nil {
		t.Errorf("mock server err: %v", err)
	}
}<|MERGE_RESOLUTION|>--- conflicted
+++ resolved
@@ -12,11 +12,6 @@
 	"github.com/jackc/pgx/pgmock"
 	"github.com/jackc/pgx/pgproto3"
 	"github.com/jackc/pgx/stdlib"
-<<<<<<< HEAD
-	"sync"
-	"testing"
-=======
->>>>>>> 534ea4a9
 )
 
 func openDB(t *testing.T) *sql.DB {
@@ -154,43 +149,6 @@
 	if n != 1 {
 		t.Fatalf("n => %d, want %d", n, 1)
 	}
-}
-
-func TestOpenFromConnPoolRace(t *testing.T) {
-	wg := &sync.WaitGroup{}
-	connConfig := pgx.ConnConfig{
-		Host:     "127.0.0.1",
-		User:     "pgx_md5",
-		Password: "secret",
-		Database: "pgx_test",
-	}
-
-	config := pgx.ConnPoolConfig{ConnConfig: connConfig}
-	pool, err := pgx.NewConnPool(config)
-	if err != nil {
-		t.Fatalf("Unable to create connection pool: %v", err)
-	}
-	defer pool.Close()
-
-	wg.Add(10)
-	for i := 0; i < 10; i++ {
-		go func() {
-			defer wg.Done()
-			db, err := stdlib.OpenFromConnPool(pool)
-			if err != nil {
-				t.Fatalf("Unable to create connection pool: %v", err)
-			}
-			defer closeDB(t, db)
-
-			// Can get pgx.ConnPool from driver
-			driver := db.Driver().(*stdlib.Driver)
-			if driver.Pool == nil {
-				t.Fatal("Expected driver opened through OpenFromConnPool to have Pool, but it did not")
-			}
-		}()
-	}
-
-	wg.Wait()
 }
 
 func TestStmtExec(t *testing.T) {
