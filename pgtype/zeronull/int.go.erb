--- conflicted
+++ resolved
@@ -15,15 +15,9 @@
 // SkipUnderlyingTypePlan implements the [pgtype.SkipUnderlyingTypePlanner] interface.
 func (Int<%= pg_byte_size %>) SkipUnderlyingTypePlan() {}
 
-<<<<<<< HEAD
-// ScanInt64 implements the Int64Scanner interface.
+// ScanInt64 implements the [pgtype.Int64Scanner] interface.
 func (dst *Int<%= pg_byte_size %>) ScanInt64(n pgtype.Int8) error {
 	if !n.Valid {
-=======
-// ScanInt64 implements the [pgtype.Int64Scanner] interface.
-func (dst *Int<%= pg_byte_size %>) ScanInt64(n int64, valid bool) error {
-	if !valid {
->>>>>>> cc34da58
 		*dst = 0
 		return nil
 	}
